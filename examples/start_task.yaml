---
task: start vm
vm-configurations: 
<<<<<<< HEAD
  - vm-name: centos7115
    vcpus: 1
    memory: 1048576
=======
  - vm-name: centos7113
    vcpus: 1
    memory: 524288
>>>>>>> e2cabfb7
...<|MERGE_RESOLUTION|>--- conflicted
+++ resolved
@@ -1,13 +1,7 @@
 ---
 task: start vm
 vm-configurations: 
-<<<<<<< HEAD
-  - vm-name: centos7115
-    vcpus: 1
-    memory: 1048576
-=======
   - vm-name: centos7113
     vcpus: 1
     memory: 524288
->>>>>>> e2cabfb7
 ...