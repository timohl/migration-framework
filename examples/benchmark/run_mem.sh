--- conflicted
+++ resolved
@@ -11,9 +11,5 @@
 
 for mem in $mem_values; do
 	echo "Running benchmark using $mem MiB RAM"
-<<<<<<< HEAD
-	./run.sh -A pandora3 -B pandora4 -V centos7115 -n 20 -m $(( mem / 1024 )) | tee -a mem_bench.log
-=======
 	./run.sh -A pandora1 -B pandora2 -V centos7113 -n 20 -m $(( mem / 1024 )) | tee -a mem_bench.log
->>>>>>> e2cabfb7
 done