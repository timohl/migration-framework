/*
 * This file is part of migration-framework.
 * Copyright (C) 2015 RWTH Aachen University - ACS
 *
 * This file is licensed under the GNU Lesser General Public License Version 3
 * Version 3, 29 June 2007. For details see 'LICENSE.md' in the root directory.
 */

#ifndef DUMMY_HYPERVISOR_HPP
#define DUMMY_HYPERVISOR_HPP

#include "hypervisor.hpp"

/**
 * \brief Implementation of the Hypervisor interface not doing anything.
 *
 * This class implements the Hypervisor interface.
 * It provides methods to start, stop and migrate virtual machines.
 * It does not really do anything, but therefore never throws if never_throw is set else always throws.
 * Only for test purposes.
 */
class Dummy_hypervisor :
	public Hypervisor
{
public:
	/**
	 * \brief Constructor of Dummy_hypervisor.
	 *
	 * \param always_success Specify wheather start/stop/migrate methods succeed (true) or throw (false)
	 */
	Dummy_hypervisor(bool never_throw) noexcept;
	/**
	 * \brief Method to start a virtual machine.
	 *
	 * Dummy method that does not do anything.
	 * Never throws if never_throw is true, else it throws.
	 * \param vm_name The name of the vm to start.
	 * \param vcpus The number of virtual cpus to be assigned to the vm.
	 * \param memory The amount of ram memory to be assigned to the vm in KiB.
	 */
	void start(const std::string &vm_name, unsigned int vcpus, unsigned long memory, const std::vector<PCI_id> &pci_ids);
	/**
	 * \brief Method to stop a virtual machine.
	 *
	 * Dummy method that does not do anything.
	 * Never throws if never_throw is true, else it throws.
	 * \param vm_name The name of the vm to stop.
	 */
	void stop(const std::string &vm_name, bool force);
	/**
	 * \brief Method to migrate a virtual machine to another host.
	 *
	 * Dummy method that does not do anything.
	 * Never throws if never_throw is true, else it throws.
	 * \param vm_name The name of the vm to migrate.
	 * \param dest_hostname The name of the host to migrate to.
	 * \param live_migration Enables live migration.
	 * \param rdma_migration Enables rdma migration.
	 */
<<<<<<< HEAD
	void migrate(const std::string &vm_name, const std::string &dest_hostname, bool live_migration, bool rdma_migration, bool memory_ballooning);
=======
	void migrate(const std::string &vm_name, const std::string &dest_hostname, bool live_migration, bool rdma_migration, Time_measurement &time_measurement);
>>>>>>> 597fc791
private:
	const bool never_throw;
};

#endif<|MERGE_RESOLUTION|>--- conflicted
+++ resolved
@@ -57,11 +57,7 @@
 	 * \param live_migration Enables live migration.
 	 * \param rdma_migration Enables rdma migration.
 	 */
-<<<<<<< HEAD
-	void migrate(const std::string &vm_name, const std::string &dest_hostname, bool live_migration, bool rdma_migration, bool memory_ballooning);
-=======
-	void migrate(const std::string &vm_name, const std::string &dest_hostname, bool live_migration, bool rdma_migration, Time_measurement &time_measurement);
->>>>>>> 597fc791
+	void migrate(const std::string &vm_name, const std::string &dest_hostname, bool live_migration, bool rdma_migration, bool memory_ballooning, Time_measurement &time_measurement);
 private:
 	const bool never_throw;
 };
