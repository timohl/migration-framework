--- conflicted
+++ resolved
@@ -19,64 +19,7 @@
 
 namespace parser {
 
-<<<<<<< HEAD
-Task generate_start_task(const YAML::Node &node)
-{
-	if (!node["vm-configurations"])
-		throw std::invalid_argument("No vm-configurations for start_task found.");
-	std::vector<std::shared_ptr<Sub_task>> start_tasks;
-	for (auto &iter : node["vm-configurations"]) {
-		if (!iter["name"] || !iter["vcpus"] || !iter["memory"])
-			throw std::invalid_argument("Invalid vm-config in start_task found.");
-		auto name = iter["name"].as<std::string>();
-		auto vcpus = iter["vcpus"].as<unsigned int>();
-		auto memory = iter["memory"].as<unsigned long>();
-		auto concurrent_execution = iter["concurrent_execution"] ? 
-			iter["concurrent_execution"].as<bool>() : true; // concurrent execution is default.
-		start_tasks.push_back(std::make_shared<Start>(name, vcpus, memory, concurrent_execution));
-	}
-	auto concurrent_execution = node["concurrent_execution"] ? 
-		node["concurrent_execution"].as<bool>() : true; // concurrent execution is default.
-	return Task(std::move(start_tasks), concurrent_execution);
-}
-
-Task generate_stop_task(const YAML::Node &node)
-{
-	if (!node["vm-configurations"])
-		throw std::invalid_argument("No vm-configurations for stop_task found.");
-	std::vector<std::shared_ptr<Sub_task>> stop_tasks;
-	for (auto &iter : node["vm-configurations"]) {
-		if (!iter["vm-name"])
-			throw std::invalid_argument("Invalid vm-config in stop_task found.");
-		auto vm_name = iter["vm-name"].as<std::string>();
-		auto concurrent_execution = iter["concurrent_execution"] ? 
-			iter["concurrent_execution"].as<bool>() : true; // concurrent execution is default.
-		stop_tasks.push_back(std::make_shared<Stop>(vm_name, concurrent_execution));
-	}
-	auto concurrent_execution = node["concurrent_execution"] ? 
-		node["concurrent_execution"].as<bool>() : true; // concurrent execution is default.
-	return Task(std::move(stop_tasks), concurrent_execution);
-}
-
-Task generate_migrate_task(const YAML::Node &node)
-{
-	if (!node["vm-name"] || !node["destination"] || !node["parameter"] || !node["parameter"]["live-migration"])
-		throw std::invalid_argument("Invalid vm-config in migrate_task found.");
-	auto vm_name = node["vm-name"].as<std::string>();
-	auto destination = node["destination"].as<std::string>();
-	auto live_migration = node["parameter"]["live-migration"].as<bool>();
-	auto pscom_hook_procs = node["parameter"]["pscom-hook-procs"].as<unsigned int>(0);
-	auto concurrent_execution = node["concurrent_execution"] ? 
-		node["concurrent_execution"].as<bool>() : true; // concurrent execution is default.
-	std::vector<std::shared_ptr<Sub_task>> migrate_tasks;
-	migrate_tasks.push_back(std::make_shared<Migrate>(vm_name, destination, live_migration, false, pscom_hook_procs));
-	return Task(std::move(migrate_tasks), concurrent_execution);
-}
-
-Task str_to_task(const std::string &str)
-=======
 std::pair<std::shared_ptr<fast::Communicator>, std::shared_ptr<Hypervisor>> parse_config(const std::string &str)
->>>>>>> bdc7aee1
 {
 	
 	YAML::Node node = YAML::Load(str);
