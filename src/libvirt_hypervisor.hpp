/*
 * This file is part of migration-framework.
 * Copyright (C) 2015 RWTH Aachen University - ACS
 *
 * This file is licensed under the GNU Lesser General Public License Version 3
 * Version 3, 29 June 2007. For details see 'LICENSE.md' in the root directory.
 */

#ifndef LIBVIRT_HYPERVISOR_HPP
#define LIBVIRT_HYPERVISOR_HPP

#include "hypervisor.hpp"

#include <libvirt/libvirt.h>

/**
 * \brief Implementation of the Hypervisor interface using libvirt API.
 *
 * This class implements the Hypervisor interface.
 * It provides methods to start, stop and migrate virtual machines.
 * \todo: Consider adding copy/move constructor implementation.
 */
class Libvirt_hypervisor :
	public Hypervisor
{
public:
	/**
	 * \brief Constructor for Libvirt_hypervisor.
	 *
	 * Establishes an connection to qemu on the local host.
	 */
	Libvirt_hypervisor();
	/**
	 * \brief Destructor for Libvirt_hypervisor.
	 *
	 * Disconnects from qemu.
	 */
	~Libvirt_hypervisor();
	/**
	 * \brief Method to start a virtual machine.
	 *
	 * Calls libvirt API to start a virtual machine.
	 * \param vm_name The name of the vm to start.
	 * \param vcpus The number of virtual cpus to be assigned to the vm.
	 * \param memory The amount of ram memory to be assigned to the vm in KiB.
	 */
	void start(const std::string &vm_name, unsigned int vcpus, unsigned long memory);
	/**
	 * \brief Method to stop a virtual machine.
	 *
	 * Calls libvirt API to stop a virtual machine.
	 * \param vm_name The name of the vm to stop.
	 */
	void stop(const std::string &vm_name);
	/**
	 * \brief Method to migrate a virtual machine to another host.
	 *
	 * Calls libvirt API to migrate a virtual machine to another host.
	 * SSH access to the destination host must be available.
	 * \param vm_name The name of the vm to migrate.
	 * \param dest_hostname The name of the host to migrate to.
	 * \param live_migration Enables live migration.
<<<<<<< HEAD
	 * \param live_migration Enables memory ballooning before and after migration.
=======
	 * \param rdma_migration Enables rdma migration.
>>>>>>> d6222cb3
	 */
	void migrate(const std::string &vm_name, const std::string &dest_hostname, bool live_migration, bool rdma_migration);
private:
	virConnectPtr local_host_conn;	
};

#endif<|MERGE_RESOLUTION|>--- conflicted
+++ resolved
@@ -60,11 +60,7 @@
 	 * \param vm_name The name of the vm to migrate.
 	 * \param dest_hostname The name of the host to migrate to.
 	 * \param live_migration Enables live migration.
-<<<<<<< HEAD
-	 * \param live_migration Enables memory ballooning before and after migration.
-=======
 	 * \param rdma_migration Enables rdma migration.
->>>>>>> d6222cb3
 	 */
 	void migrate(const std::string &vm_name, const std::string &dest_hostname, bool live_migration, bool rdma_migration);
 private:
