--- conflicted
+++ resolved
@@ -27,13 +27,9 @@
 	port(port),
 	keepalive(keepalive)
 {
-<<<<<<< HEAD
-	LOG_PRINT(LOG_DEBUG, "Initializing MQTT_communicator...");
-=======
 	std::cout << "Initializing MQTT_communicator..." << std::endl;
 	std::cout << "Topic: " << subscribe_topic << ", Host: " << host << std::endl;
 	mosqpp::lib_init();
->>>>>>> bdc7aee1
 	loop_start();
 	connect_async(host.c_str(), port, keepalive);
 	subscribe(nullptr, subscribe_topic.c_str(), 2);
@@ -45,12 +41,8 @@
 //	LOG_PRINT(LOG_DEBUG, "Closing MQTT_communicator...");
 	disconnect();
 	loop_stop();
-<<<<<<< HEAD
-	LOG_PRINT(LOG_DEBUG, "MQTT_communicator closed.");
-=======
 	mosqpp::lib_cleanup();
 //	LOG_PRINT(LOG_DEBUG, "MQTT_communicator closed.");
->>>>>>> bdc7aee1
 }
 
 void MQTT_communicator::on_connect(int rc)
