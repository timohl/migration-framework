--- conflicted
+++ resolved
@@ -17,6 +17,7 @@
 #include <stdexcept>
 #include <memory>
 #include <iostream>
+#include <thread>
 
 // Some deleter to be used with smart pointers.
 
@@ -36,36 +37,9 @@
 	}
 };
 
-<<<<<<< HEAD
-const std::string file_name = "devices/ib_pci_82_00_1.xml";
-
-void attach_device(virDomainPtr domain)
-{
-	// Convert config file to string
-	std::ifstream file_stream(file_name);
-	std::stringstream string_stream;
-	string_stream << file_stream.rdbuf(); // Filestream to stingstream conversion
-	auto pci_device_xml = string_stream.str();
-
-	// attach device
-	auto ret = virDomainAttachDevice(domain, pci_device_xml.c_str());
-	if (ret != 0)
-		throw std::runtime_error("Failed attaching device with following xml:\n" + pci_device_xml);
-}
-
-void detach_device(virDomainPtr domain)
-{
-	// Convert config file to string
-	std::ifstream file_stream(file_name);
-	std::stringstream string_stream;
-	string_stream << file_stream.rdbuf(); // Filestream to stingstream conversion
-	auto pci_device_xml = string_stream.str();
-
-	// attach device
-	auto ret = virDomainDetachDevice(domain, pci_device_xml.c_str());
-	if (ret != 0)
-		throw std::runtime_error("Failed detaching device with following xml:\n" + pci_device_xml);
-}
+//
+// Memory ballooning implementation
+//
 
 struct Memory_stats
 {
@@ -120,32 +94,6 @@
 	return "memory: " + std::to_string(domain_info.memory) + ", maxMem: " + std::to_string(domain_info.maxMem);
 }
 
-class Memory_ballooning_guard
-{
-};
-=======
-//
-// Libvirt_hypervisor implementation
-//
->>>>>>> e2cabfb7
-
-/// TODO: Get hostname dynamically.
-Libvirt_hypervisor::Libvirt_hypervisor() :
-	local_host_conn(virConnectOpen("qemu:///system")),
-	pci_device_handler(std::make_shared<PCI_device_handler>())
-{
-	if (!local_host_conn)
-		throw std::runtime_error("Failed to connect to qemu on local host.");
-}
-
-Libvirt_hypervisor::~Libvirt_hypervisor()
-{
-	if (virConnectClose(local_host_conn)) {
-		std::cout << "Warning: Some qemu connections have not been closed after destruction of hypervisor wrapper!" << std::endl;
-	}
-}
-
-<<<<<<< HEAD
 void wait_for_memory_change(virDomainPtr domain, unsigned long long expected_actual_balloon)
 {
 	Memory_stats current_mem_stats(domain);
@@ -159,10 +107,31 @@
 	} while(current_mem_stats.actual_balloon != expected_actual_balloon);
 }
 
-void Libvirt_hypervisor::start(const std::string &vm_name, unsigned int vcpus, unsigned long memory)
-=======
+class Memory_ballooning_guard
+{
+};
+
+//
+// Libvirt_hypervisor implementation
+//
+
+/// TODO: Get hostname dynamically.
+Libvirt_hypervisor::Libvirt_hypervisor() :
+	local_host_conn(virConnectOpen("qemu:///system")),
+	pci_device_handler(std::make_shared<PCI_device_handler>())
+{
+	if (!local_host_conn)
+		throw std::runtime_error("Failed to connect to qemu on local host.");
+}
+
+Libvirt_hypervisor::~Libvirt_hypervisor()
+{
+	if (virConnectClose(local_host_conn)) {
+		std::cout << "Warning: Some qemu connections have not been closed after destruction of hypervisor wrapper!" << std::endl;
+	}
+}
+
 void Libvirt_hypervisor::start(const std::string &vm_name, unsigned int vcpus, unsigned long memory, const std::vector<PCI_id> &pci_ids)
->>>>>>> e2cabfb7
 {
 	// Get domain by name
 	BOOST_LOG_TRIVIAL(trace) << "Get domain by name.";
@@ -198,15 +167,11 @@
 	if (virDomainCreate(domain.get()) == -1)
 		throw std::runtime_error(std::string("Error creating domain: ") + virGetLastErrorMessage());
 	// Attach device
-<<<<<<< HEAD
-//	attach_device(domain.get());
-=======
 	BOOST_LOG_TRIVIAL(trace) << "Attach " << pci_ids.size() << " devices.";
 	for (auto &pci_id : pci_ids) {
 		BOOST_LOG_TRIVIAL(trace) << "Attach device with PCI-ID " << pci_id.str();
 		pci_device_handler->attach(domain.get(), pci_id);
 	}
->>>>>>> e2cabfb7
 }
 
 void Libvirt_hypervisor::stop(const std::string &vm_name)
@@ -234,6 +199,7 @@
 	BOOST_LOG_TRIVIAL(trace) << "Migrate " << vm_name << " to " << dest_hostname << ".";
 	BOOST_LOG_TRIVIAL(trace) << std::boolalpha << "live-migration=" << live_migration;
 	BOOST_LOG_TRIVIAL(trace) << std::boolalpha << "rdma-migration=" << rdma_migration;
+
 	// Get domain by name
 	BOOST_LOG_TRIVIAL(trace) << "Get domain by name.";
 	std::unique_ptr<virDomain, Deleter_virDomain> domain(
@@ -241,13 +207,17 @@
 	);
 	if (!domain)
 		throw std::runtime_error("Domain not found.");
+	
 	// Get domain info + check if in running state
-<<<<<<< HEAD
+	BOOST_LOG_TRIVIAL(trace) << "Get domain info and check if in running state.";
 	auto domain_info = get_domain_info(domain.get());
 	if (domain_info.state != VIR_DOMAIN_RUNNING)
 		throw std::runtime_error("Domain not running.");
-	// Detach devices TODO: RAII handler and dynamic device recognition.
-//	detach_device(domain.get());
+
+	// Guard migration of PCI devices.
+	BOOST_LOG_TRIVIAL(trace) << "Create guard for device migration.";
+	Migrate_devices_guard dev_guard(pci_device_handler, domain.get());
+
 	// Reduce memory
 	Memory_stats mem_stats(domain.get());
 	auto memory = mem_stats.actual_balloon - mem_stats.unused;
@@ -258,17 +228,6 @@
 		throw std::runtime_error("Error setting amount of memory to " + std::to_string(memory) + " KiB for domain " + vm_name);
 	wait_for_memory_change(domain.get(), memory);
 
-=======
-	BOOST_LOG_TRIVIAL(trace) << "Get domain info and check if in running state.";
-	virDomainInfo domain_info;
-	if (virDomainGetInfo(domain.get(), &domain_info) == -1)
-		throw std::runtime_error("Failed getting domain info.");
-	if (domain_info.state != VIR_DOMAIN_RUNNING)
-		throw std::runtime_error("Domain not running.");
-	// Guard migration of PCI devices.
-	BOOST_LOG_TRIVIAL(trace) << "Create guard for device migration.";
-	Migrate_devices_guard dev_guard(pci_device_handler, domain.get());
->>>>>>> e2cabfb7
 	// Connect to destination
 	BOOST_LOG_TRIVIAL(trace) << "Connect to destination.";
 	std::unique_ptr<virConnect, Deleter_virConnect> dest_connection(
@@ -276,38 +235,29 @@
 	);
 	if (!dest_connection)
 		throw std::runtime_error("Cannot establish connection to " + dest_hostname);
+
 	// Set migration flags
 	unsigned long flags = 0;
 	flags |= live_migration ? VIR_MIGRATE_LIVE : 0;
-	// create migrateuri
-<<<<<<< HEAD
-	auto migrate_uri = rdma_migration ? ("rdma://" + dest_hostname + "-ib").c_str() : nullptr;
-=======
+
+	// Create migrate uri for rdma migration
 	std::string migrate_uri = rdma_migration ? "rdma://" + dest_hostname + "-ib" : "";
 	BOOST_LOG_TRIVIAL(trace) << (rdma_migration ? "Use migrate uri: " + migrate_uri + "." : "Use default migrate uri.");
->>>>>>> e2cabfb7
+
 	// Migrate domain
 	BOOST_LOG_TRIVIAL(trace) << "Migrate domain.";
 	std::unique_ptr<virDomain, Deleter_virDomain> dest_domain(
-<<<<<<< HEAD
-		virDomainMigrate(domain.get(), dest_connection.get(), flags, 0, migrate_uri, 0)
+		virDomainMigrate(domain.get(), dest_connection.get(), flags, 0, rdma_migration ? migrate_uri.c_str() : nullptr, 0)
 	);
 	if (!dest_domain)
 		throw std::runtime_error(std::string("Migration failed: ") + virGetLastErrorMessage());
+
 	// Reset memory
 	if (virDomainSetMemoryFlags(dest_domain.get(), domain_info.maxMem, VIR_DOMAIN_AFFECT_LIVE) == -1)
 		throw std::runtime_error("Error setting amount of memory to " + std::to_string(memory) + " KiB for domain " + vm_name);
 	wait_for_memory_change(dest_domain.get(), domain_info.maxMem);
 
-	// Attach device
-//	attach_device(dest_domain.get());
-=======
-		virDomainMigrate(domain.get(), dest_connection.get(), flags, 0, rdma_migration ? migrate_uri.c_str() : nullptr, 0)
-	);
-	if (!dest_domain)
-		throw std::runtime_error(std::string("Migration failed: ") + virGetLastErrorMessage());
 	// Reattach devices on destination.
 	BOOST_LOG_TRIVIAL(trace) << "Reattach devices on destination.";
 	dev_guard.reattach_on_destination(dest_domain.get());
->>>>>>> e2cabfb7
 }